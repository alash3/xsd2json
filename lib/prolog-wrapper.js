--- conflicted
+++ resolved
@@ -11,14 +11,8 @@
 exports.xsd2jsonWrapper = function(xsd, callback) {
 	log.debug('Spawn prolog xsd2json program');
 	//var swipl = spawn();
-<<<<<<< HEAD
-	var swipl = spawn('swipl', ['-q', '-f', '../prolog-xsd2json/cli.pl', '--'], {
-		cwd: __dirname,
-		env:{LANG:"C_UTF8"}
-=======
 	var swipl = spawn('swipl', ['-q', '-f', '../prolog-xsd2json/cli', xsd], {
 		cwd: __dirname
->>>>>>> c226fcc7
 	});
 
 	swipl.stdout.setEncoding('utf8');
