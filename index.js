/**
 * Main for the node-xsd2json project.
 *
 * The function used by the command line interface is the xsd2json function.
 * Other functions are internals exposed for a potential API usage.
 */

var fs = require('fs');
var xml2js = require('xml2js');
var temp = require('temp').track();

var xsdInclusions = require('./lib/xsd-inclusions');
var xsdExtensions = require('./lib/xsd-extensions');
var prologWrapper = require('./lib/prolog-wrapper');
var jsonProcessing = require('./lib/json-processing');

/**
 * @param [string] filePath - the path to the XSD schema file that needs to be translated into JSON schema
 */
exports.xsd2json = function(filePath, callback) {
	xsdInclusions.mergeInclusions('./', filePath, function(err, schema) {
		if (err) return callback(err);
		var mergedSchema = xsdExtensions.mergeExtensions(schema);
		var builder = new xml2js.Builder();
		var xml = builder.buildObject(mergedSchema);
<<<<<<< HEAD
		
		prologWrapper.xsd2jsonWrapper(xml, function(err, schema) {
=======

		temp.open('xsd2json2', function(err, info) {
>>>>>>> c226fcc7
			if (err) return callback(err);

			fs.write(info.fd, xml);
			fs.close(info.fd, function(err) {
				if (err) return callback(err);

				prologWrapper.xsd2jsonWrapper(info.path, function(err, schema) {
					if (err) return callback(err);
					callback(null, jsonProcessing.postProcessing(schema));
				});
			});
		});
	});
};

// Internals exposed for API usage
exports.mergeInclusions = xsdInclusions.mergeInclusions;
exports.mergeExtensions = xsdExtensions.mergeExtensions;
exports.xsd2jsonWrapper = prologWrapper.xsd2jsonWrapper;
exports.postProcessing = jsonProcessing.postProcessing;<|MERGE_RESOLUTION|>--- conflicted
+++ resolved
@@ -22,14 +22,11 @@
 		if (err) return callback(err);
 		var mergedSchema = xsdExtensions.mergeExtensions(schema);
 		var builder = new xml2js.Builder();
+
+
 		var xml = builder.buildObject(mergedSchema);
-<<<<<<< HEAD
-		
-		prologWrapper.xsd2jsonWrapper(xml, function(err, schema) {
-=======
 
 		temp.open('xsd2json2', function(err, info) {
->>>>>>> c226fcc7
 			if (err) return callback(err);
 
 			fs.write(info.fd, xml);
